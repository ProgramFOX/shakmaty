use attacks;
use board::Board;
use bitboard::Bitboard;
use square;
use square::Square;
use types::{Color, White, Black, Role, Piece, Move, Pockets, RemainingChecks};
use setup::Setup;

use arrayvec::ArrayVec;

/// Reasons for a `Setup` not beeing a legal `Position`.
#[derive(Debug)]
pub enum PositionError {
    Empty,
    NoKing { color: Color },
    TooManyPawns { color: Color },
    TooManyPieces { color: Color },
    TooManyKings,
    PawnsOnBackrank,
    BadCastlingRights,
    InvalidEpSquare,
    OppositeCheck,
}

pub type MoveError = ();

/// A stack-allocated container to hold legal moves.
pub type MoveList = ArrayVec<[Move; 512]>;

/// A legal chess or chess variant position. See `Chess` and
/// `shakmaty::variants` for concrete implementations.
pub trait Position : Setup + Default + Clone {
    /// Whether or not promoted pieces are special in the respective chess
    /// variant. For example in Crazyhouse a promoted queen should be marked
    /// as `Q~` in FENs and will become a pawn when captured.
    const TRACK_PROMOTED: bool;

    /// Validates a `Setup` and construct a position.
    fn from_setup<S: Setup>(setup: &S) -> Result<Self, PositionError>;

    /// Bitboard of pieces giving check.
    fn checkers(&self) -> Bitboard {
        self.our(Role::King).first()
            .map_or(Bitboard(0), |king| self.board().by_color(!self.turn()) & self.board().attacks_to(king))
    }

    /// Generates legal moves.
    fn legal_moves(&self, moves: &mut MoveList);

    /// Tests a move for legality.
    fn is_legal(&self, m: &Move) -> bool {
        let mut legals = MoveList::new();
        self.legal_moves(&mut legals);
        legals.contains(m)
    }

    /// Tests for checkmate.
    fn is_checkmate(&self) -> bool {
        if self.checkers().is_empty() {
            return false;
        }

        let mut legals = MoveList::new();
        self.legal_moves(&mut legals);
        legals.is_empty()
    }

    /// Validates and plays a move.
    fn play(self, m: &Move) -> Result<Self, MoveError> {
        if self.is_legal(m) {
            Ok(self.play_unchecked(m))
        } else {
            Err(())
        }
    }

    /// Plays a move. It is the callers responsibility to ensure the move is
    /// legal.
    ///
    /// # Panics
    ///
    /// Illegal moves can corrupt the state of the position and may
    /// (or may not) panic or cause panics on future calls.
    fn play_unchecked(self, m: &Move) -> Self;

<<<<<<< HEAD
    /// Tries to convert an `Uci` to a legal move.
    fn uci_to_move(&self, uci: &Uci) -> Result<Move, MoveError> {
        let candidate = match *uci {
            Uci::Normal { from, to, promotion } => {
                let role = self.board().role_at(from).ok_or(())?;

                if role == Role::King && self.castling_rights().contains(to) {
                    Move::Castle { king: from, rook: to }
                } else if role == Role::King &&
                          from == self.turn().fold(square::E1, square::E8) &&
                          to.rank() == self.turn().fold(0, 7) &&
                          square::distance(from, to) == 2 {
                    if from.file() < to.file() {
                        Move::Castle { king: from, rook: self.turn().fold(square::H1, square::H8) }
                    } else {
                        Move::Castle { king: from, rook: self.turn().fold(square::A1, square::A8) }
                    }
                } else {
                    Move::Normal { role, from, capture: self.board().role_at(to), to, promotion }
                }
            },
            Uci::Put { role, to } => Move::Put { role, to },
            Uci::Null => return Ok(Move::Null)
        };

        if self.is_legal(&candidate) {
            Ok(candidate)
        } else {
            Err(())
        }
    }
=======
    /* fn san_candidates(&self, moves: &mut Vec<Move>, role: Role, target: Square) {
        let pos = self.position();
        self.legal_moves(moves);
        moves.retain(|m| match *m {
            Move::Normal { from, to, .. } =>
                to == target && pos.board().by_piece(role.of(pos.turn())).contains(from),
            _ => false
        })
    }

    fn san(self, m: &Move) -> String {
        fn suffix(pos: Situation, m: &Move) -> &'static str {
            let after = pos.do_move(m);

            if after.checkers().is_empty() {
                ""
            } else {
                let mut legals = Vec::new();
                after.legal_moves(&mut legals);
                if legals.is_empty() { "#" } else { "+" }
            }
        }

        match *m {
            Move::Normal { role, from, capture, to, promotion } => {
                let mut san = String::new();

                if role != Role::Pawn {
                    san.push(role.char().to_ascii_uppercase());

                    // Disambiguate.
                    let mut legals = Vec::new();
                    self.san_candidates(&mut legals, role, to);

                    let (rank, file) = legals.iter().fold((false, false), |(rank, file), c| match *c {
                        Move::Normal { from: candidate, .. } =>
                            if from == candidate {
                                (rank, file)
                            } else if from.rank() == candidate.rank() || from.file() != candidate.file() {
                                (rank, true)
                            } else {
                                (true, file)
                            },
                        _ => (rank, file)
                    });

                    if file {
                        san.push(from.file_char());
                    }
                    if rank {
                        san.push(from.rank_char());
                    }
                }

                if capture.is_some() {
                    if role == Role::Pawn {
                        san.push(from.file_char())
                    }
                    san.push('x');
                }

                san.push_str(&to.to_string());

                promotion.map(|r| {
                    san.push('=');
                    san.push(r.char().to_ascii_uppercase());
                });

                san.push_str(suffix(self, m));

                san
            },
            Move::EnPassant { from, to, .. } => format!("{}x{}{}", from.file_char(), to, suffix(self, m)),
            Move::Castle { .. } => format!("{}{}", m, suffix(self, m)),
            Move::Put { to, role } => format!("{}@{}{}", role.char().to_ascii_uppercase(), to, suffix(self, m)),
            Move::Null => "--".to_owned()
        }
    } */
>>>>>>> 8556c673
}

#[derive(Clone)]
struct Situation {
    board: Board,
    turn: Color,
    castling_rights: Bitboard,
    ep_square: Option<Square>,
    halfmove_clock: u32,
    fullmoves: u32,
}

impl Default for Situation {
    fn default() -> Self {
        Situation {
            board: Board::default(),
            turn: White,
            castling_rights: Bitboard(0x8100000000000081),
            ep_square: None,
            halfmove_clock: 0,
            fullmoves: 1,
        }
    }
}

impl Situation {
    pub fn do_move(&mut self, m: &Move) {
        let color = self.turn;
        self.ep_square.take();
        self.halfmove_clock += 1;

        match *m {
            Move::Normal { role, from, capture, to, promotion } => {
                if role == Role::Pawn || capture.is_some() {
                    self.halfmove_clock = 0;
                }

                if role == Role::Pawn && square::distance(from, to) == 2 {
                    self.ep_square = from.checked_offset(color.fold(8, -8));
                }

                if role == Role::King {
                    self.castling_rights.discard_all(Bitboard::relative_rank(color, 0));
                } else {
                    self.castling_rights.discard(from);
                    self.castling_rights.discard(to);
                }

                let promoted = self.board.promoted().contains(from) || promotion.is_some();

                self.board.remove_piece_at(from);
                self.board.set_piece_at(to, promotion.map_or(role.of(color), |p| p.of(color)), promoted);
            },
            Move::Castle { king, rook } => {
                let rook_to = square::combine(
                    if square::delta(rook, king) < 0 { square::D1 } else { square::F1 },
                    rook);

                let king_to = square::combine(
                    if square::delta(rook, king) < 0 { square::C1 } else { square::G1 },
                    king);

                self.board.remove_piece_at(king);
                self.board.remove_piece_at(rook);
                self.board.set_piece_at(rook_to, color.rook(), false);
                self.board.set_piece_at(king_to, color.king(), false);

                self.castling_rights.discard_all(Bitboard::relative_rank(color, 0));
            },
            Move::EnPassant { from, to } => {
                self.board.remove_piece_at(square::combine(to, from)); // captured pawn
                self.board.remove_piece_at(from).map(|piece| self.board.set_piece_at(to, piece, false));
                self.halfmove_clock = 0;
            },
            Move::Put { to, role } => {
                self.board.set_piece_at(to, Piece { color, role }, false);
            },
            Move::Null => ()
        }

        if color.is_black() {
            self.fullmoves += 1;
        }

        self.turn = !color;
    }

    pub fn us(&self) -> Bitboard {
        self.board.by_color(self.turn)
    }

    pub fn our(&self, role: Role) -> Bitboard {
        self.us() & self.board.by_role(role)
    }

    pub fn them(&self) -> Bitboard {
        self.board.by_color(!self.turn)
    }

    pub fn their(&self, role: Role) -> Bitboard {
        self.them() & self.board.by_role(role)
    }
}

/// A standard Chess position.
#[derive(Default, Clone)]
pub struct Chess {
    situation: Situation
}

impl Setup for Chess {
    fn board(&self) -> &Board { &self.situation.board }
    fn pockets(&self) -> Option<&Pockets> { None }
    fn turn(&self) -> Color { self.situation.turn }
    fn castling_rights(&self) -> Bitboard { self.situation.castling_rights }
    fn ep_square(&self) -> Option<Square> { self.situation.ep_square }
    fn remaining_checks(&self) -> Option<&RemainingChecks> { None }
    fn halfmove_clock(&self) -> u32 { self.situation.halfmove_clock }
    fn fullmoves(&self) -> u32 { self.situation.fullmoves }
}

impl Chess {
    fn ensure_valid(self) -> Result<Chess, PositionError> {
        let pos = self;

        if pos.board().occupied().is_empty() {
            return Err(PositionError::Empty)
        }

        for color in &[White, Black] {
            if (pos.board().by_piece(&color.king()) & !pos.board().promoted()).is_empty() {
                return Err(PositionError::NoKing { color: *color })
            }
            if pos.board().by_color(*color).count() > 16 {
                return Err(PositionError::TooManyPieces { color: *color })
            }
            if pos.board().by_piece(&color.pawn()).count() > 8 {
                return Err(PositionError::TooManyPawns { color: *color })
            }
        }

        if pos.board().kings().count() > 2 {
            return Err(PositionError::TooManyKings)
        }

        if !(pos.board().pawns() & (Bitboard::rank(0) | Bitboard::rank(7))).is_empty() {
            return Err(PositionError::PawnsOnBackrank)
        }

        // TODO: Validate castling rights.

        if let Some(ep_square) = pos.ep_square() {
            if !Bitboard::relative_rank(pos.turn(), 5).contains(ep_square) {
                return Err(PositionError::InvalidEpSquare)
            }

            let fifth_rank_sq = ep_square.saturating_offset(pos.turn().fold(-8, 8));
            let seventh_rank_sq  = ep_square.saturating_offset(pos.turn().fold(8, -8));

            // The last move must have been a double pawn push. Check for the
            // presence of that pawn.
            if !pos.situation.their(Role::Pawn).contains(fifth_rank_sq) {
                return Err(PositionError::InvalidEpSquare)
            }

            if pos.board().occupied().contains(ep_square) | pos.board().occupied().contains(seventh_rank_sq) {
                return Err(PositionError::InvalidEpSquare)
            }
        }

        if let Some(their_king) = pos.board().king_of(!pos.turn()) {
            if !(pos.board().attacks_to(their_king) & pos.situation.us()).is_empty() {
                return Err(PositionError::OppositeCheck)
            }
        }

        Ok(pos)
    }
}

impl Position for Chess {
    const TRACK_PROMOTED: bool = false;

    fn play_unchecked(mut self, m: &Move) -> Chess {
        self.situation.do_move(m);
        self
    }

    fn play(self, m: &Move) -> Result<Chess, MoveError> {
        self.play_unchecked(m).ensure_valid().map_err(|_| ())
    }

    fn from_setup<S: Setup>(setup: &S) -> Result<Chess, PositionError> {
        Chess {
            situation: Situation {
                board: setup.board().clone(),
                turn: setup.turn(),
                castling_rights: setup.castling_rights(),
                ep_square: setup.ep_square(),
                halfmove_clock: setup.halfmove_clock(),
                fullmoves: setup.fullmoves(),
            }
        }.ensure_valid()
    }

    fn legal_moves(&self, moves: &mut MoveList) {
        let king = self.our(Role::King).first().expect("has a king");
        let checkers = self.checkers();

        let pos = &self.situation;
        gen_en_passant(pos, moves);

        if checkers.is_empty() {
            gen_non_king(pos, Bitboard::all(), moves);
            KingTag::gen_moves(pos, Bitboard::all(), moves);
            gen_castling_moves(pos, moves);
        } else {
            evasions(pos, king, checkers, moves);
        }

        let blockers = slider_blockers(self.board(), self.them(), king);
        moves.retain(|m| is_safe(self, king, m, blockers));
    }
}

/* #[derive(Default, Clone)]
pub struct Crazyhouse {
    pos: Situation,
    pockets: Pockets,
}

impl Variant for Crazyhouse {
    fn from_fen(fen: &str) -> Option<Crazyhouse> {
        Situation::from_fen(fen).map(|pos| Crazyhouse { pos, ..Crazyhouse::default() })
    }

    fn position(&self) -> &Situation {
        &self.pos
    }

    fn do_move(mut self, m: &Move) -> Crazyhouse {
        let color = self.pos.turn();

        match *m {
            Move::Normal { capture: Some(role), to, .. } =>
                if self.pos.board().promoted().contains(to) {
                    *self.pockets.mut_by_color(color).mut_by_role(Role::Pawn) += 1;
                } else {
                    *self.pockets.mut_by_color(color).mut_by_role(role) += 1;
                },
            Move::Put { role, .. } =>
                *self.pockets.mut_by_color(color).mut_by_role(role) -= 1,
            _ => ()
        }

        self.pos = self.pos.do_move(m);

        self
    }
} */

/* #[derive(Default, Clone)]
pub struct ThreeCheck {
    pos: Situation,
    remaining_checks: RemainingChecks,
}

impl Variant for ThreeCheck {
    fn from_fen(fen: &str) -> Option<ThreeCheck> {
        Situation::from_fen(fen).map(|pos| ThreeCheck { pos, ..ThreeCheck::default() })
    }

    fn position(&self) -> &Situation {
        &self.pos
    }

    fn do_move(mut self, m: &Move) -> ThreeCheck {
        self.pos = self.pos.do_move(m);

        if !self.checkers().is_empty() {
            *self.remaining_checks.mut_by_color(self.pos.turn()) -= 1;
        }

        self
    }
} */

fn evasions(pos: &Situation, king: Square, checkers: Bitboard, moves: &mut MoveList) {
    let sliders = checkers & pos.board.sliders();

    let mut attacked = Bitboard(0);
    for checker in sliders {
        attacked = attacked | attacks::ray(checker, king).without(checker);
    }

    moves.extend((attacks::king_attacks(king) & !pos.us() & !attacked).map(|to| {
        Move::Normal { role: Role::King, from: king, capture: pos.board.role_at(to), to, promotion: None }
    }));

    if let Some(checker) = checkers.single_square() {
        let target = attacks::between(king, checker).with(checker);

        gen_non_king(pos, target, moves);
    }
}

fn gen_castling_moves(pos: &Situation, moves: &mut MoveList) {
    let backrank = Bitboard::relative_rank(pos.turn, 0);

    for king in pos.our(Role::King) & backrank {
        'next_rook: for rook in pos.castling_rights & backrank {
            let (king_to, rook_to) = if king < rook {
                (pos.turn.fold(square::G1, square::G8),
                 pos.turn.fold(square::F1, square::F8))
            } else {
                (pos.turn.fold(square::C1, square::C8),
                 pos.turn.fold(square::D1, square::D8))
            };

            let empty_for_king = attacks::between(king, king_to).with(king_to)
                                        .without(rook).without(king);

            let empty_for_rook = attacks::between(rook, rook_to).with(rook_to)
                                        .without(rook).without(king);

            if !(pos.board.occupied() & empty_for_king).is_empty() {
                continue;
            }

            if !(pos.board.occupied() & empty_for_rook).is_empty() {
                continue;
            }

            for sq in attacks::between(king, king_to).with(king).with(king_to) {
                if !(pos.board.attacks_to(sq) & pos.them()).is_empty() {
                    continue 'next_rook;
                }
            }

            if !(attacks::rook_attacks(king_to, pos.board.occupied().without(rook)) &
                 pos.them() & pos.board.rooks_and_queens()).is_empty() {
                continue;
            }

            moves.push(Move::Castle { king, rook });
        }
    }
}

fn push_pawn_moves(moves: &mut MoveList, from: Square, to: Square, capture: Option<Role>) {
    if to.rank() != 0 && to.rank() < 7 {
        moves.push(Move::Normal { role: Role::Pawn, from, capture, to, promotion: None } );
    } else {
        moves.push(Move::Normal { role: Role::Pawn, from, capture, to, promotion: Some(Role::Queen) } );
        moves.push(Move::Normal { role: Role::Pawn, from, capture, to, promotion: Some(Role::Rook) } );
        moves.push(Move::Normal { role: Role::Pawn, from, capture, to, promotion: Some(Role::Bishop) } );
        moves.push(Move::Normal { role: Role::Pawn, from, capture, to, promotion: Some(Role::Knight) } );
    }
}

trait Stepper {
    const ROLE: Role;

    fn attacks(from: Square) -> Bitboard;

    fn gen_moves(pos: &Situation, target: Bitboard, moves: &mut MoveList) {
        for from in pos.our(Self::ROLE) {
            moves.extend((Self::attacks(from) & !pos.us() & target).map(|to| {
                Move::Normal { role: Self::ROLE, from, capture: pos.board.role_at(to), to, promotion: None }
            }));
        }
    }
}

trait Slider {
    const ROLE: Role;

    fn attacks(from: Square, occupied: Bitboard) -> Bitboard;

    fn gen_moves(pos: &Situation, target: Bitboard, moves: &mut MoveList) {
        for from in pos.our(Self::ROLE) {
            moves.extend((Self::attacks(from, pos.board.occupied()) & !pos.us() & target).map(|to| {
                Move::Normal { role: Self::ROLE, from, capture: pos.board.role_at(to), to, promotion: None }
            }));
        }
    }
}

struct KingTag { }
struct KnightTag { }
struct BishopTag { }
struct RookTag { }
struct QueenTag { }

impl Stepper for KingTag {
    const ROLE: Role = Role::King;
    fn attacks(from: Square) -> Bitboard { attacks::king_attacks(from) }
}

impl Stepper for KnightTag {
    const ROLE: Role = Role::Knight;
    fn attacks(from: Square) -> Bitboard { attacks::knight_attacks(from) }
}

impl Slider for BishopTag {
    const ROLE: Role = Role::Bishop;
    fn attacks(from: Square, occupied: Bitboard) -> Bitboard { attacks::bishop_attacks(from, occupied) }
}

impl Slider for RookTag {
    const ROLE: Role = Role::Rook;
    fn attacks(from: Square, occupied: Bitboard) -> Bitboard { attacks::rook_attacks(from, occupied) }
}

impl Slider for QueenTag {
    const ROLE: Role = Role::Queen;
    fn attacks(from: Square, occupied: Bitboard) -> Bitboard { attacks::queen_attacks(from, occupied) }
}

fn gen_non_king(pos: &Situation, target: Bitboard, moves: &mut MoveList) {
    KnightTag::gen_moves(pos, target, moves);
    QueenTag::gen_moves(pos, target, moves);
    RookTag::gen_moves(pos, target, moves);
    BishopTag::gen_moves(pos, target, moves);
    gen_pawn_moves(pos, target, moves);
}

fn gen_pawn_moves(pos: &Situation, target: Bitboard, moves: &mut MoveList) {
    for from in pos.our(Role::Pawn) {
        for to in attacks::pawn_attacks(pos.turn, from) & pos.them() & target {
            push_pawn_moves(moves, from, to, pos.board.role_at(to));
        }
    }

    let single_moves = pos.our(Role::Pawn).relative_shift(pos.turn, 8) &
                       !pos.board.occupied();

    let double_moves = single_moves.relative_shift(pos.turn, 8) &
                       Bitboard::relative_rank(pos.turn, 3) &
                       !pos.board.occupied();

    for to in single_moves & target {
        let from = to.saturating_offset(pos.turn.fold(-8, 8));
        push_pawn_moves(moves, from, to, None);
    }

    for to in double_moves & target {
        let from = to.saturating_offset(pos.turn.fold(-16, 16));
        moves.push(Move::Normal { role: Role::Pawn, from, capture: None, to, promotion: None });
    }
}

fn gen_en_passant(pos: &Situation, moves: &mut MoveList) {
    if let Some(to) = pos.ep_square {
        for from in pos.our(Role::Pawn) & attacks::pawn_attacks(!pos.turn, to) {
            moves.push(Move::EnPassant { from, to });
        }
    }
}

fn slider_blockers(board: &Board, enemy: Bitboard, king: Square) -> Bitboard {
    let snipers = (attacks::rook_attacks(king, Bitboard(0)) & board.rooks_and_queens()) |
                  (attacks::bishop_attacks(king, Bitboard(0)) & board.bishops_and_queens());

    let mut blockers = Bitboard(0);

    for sniper in snipers & enemy {
        let b = attacks::between(king, sniper) & board.occupied();

        if !b.more_than_one() {
            blockers.add_all(b);
        }
    }

    blockers
}

fn is_safe<P: Position>(pos: &P, king: Square, m: &Move, blockers: Bitboard) -> bool {
    match *m {
        Move::Normal { role, from, to, .. } =>
            if role == Role::King {
                (pos.board().attacks_to(to) & pos.them()).is_empty()
            } else {
                !(pos.us() & blockers).contains(from) ||
                attacks::aligned(from, to, king)
            },
        Move::EnPassant { from, to } => {
            let mut occupied = pos.board().occupied();
            occupied.flip(from);
            occupied.flip(square::combine(to, from)); // captured pawn
            occupied.add(to);

            (attacks::rook_attacks(king, occupied) & pos.them() & pos.board().rooks_and_queens()).is_empty() &&
            (attacks::bishop_attacks(king, occupied) & pos.them() & pos.board().bishops_and_queens()).is_empty()
        },
        Move::Castle { .. } => {
            true
        },
        _ => false
    }
}<|MERGE_RESOLUTION|>--- conflicted
+++ resolved
@@ -82,119 +82,6 @@
     /// Illegal moves can corrupt the state of the position and may
     /// (or may not) panic or cause panics on future calls.
     fn play_unchecked(self, m: &Move) -> Self;
-
-<<<<<<< HEAD
-    /// Tries to convert an `Uci` to a legal move.
-    fn uci_to_move(&self, uci: &Uci) -> Result<Move, MoveError> {
-        let candidate = match *uci {
-            Uci::Normal { from, to, promotion } => {
-                let role = self.board().role_at(from).ok_or(())?;
-
-                if role == Role::King && self.castling_rights().contains(to) {
-                    Move::Castle { king: from, rook: to }
-                } else if role == Role::King &&
-                          from == self.turn().fold(square::E1, square::E8) &&
-                          to.rank() == self.turn().fold(0, 7) &&
-                          square::distance(from, to) == 2 {
-                    if from.file() < to.file() {
-                        Move::Castle { king: from, rook: self.turn().fold(square::H1, square::H8) }
-                    } else {
-                        Move::Castle { king: from, rook: self.turn().fold(square::A1, square::A8) }
-                    }
-                } else {
-                    Move::Normal { role, from, capture: self.board().role_at(to), to, promotion }
-                }
-            },
-            Uci::Put { role, to } => Move::Put { role, to },
-            Uci::Null => return Ok(Move::Null)
-        };
-
-        if self.is_legal(&candidate) {
-            Ok(candidate)
-        } else {
-            Err(())
-        }
-    }
-=======
-    /* fn san_candidates(&self, moves: &mut Vec<Move>, role: Role, target: Square) {
-        let pos = self.position();
-        self.legal_moves(moves);
-        moves.retain(|m| match *m {
-            Move::Normal { from, to, .. } =>
-                to == target && pos.board().by_piece(role.of(pos.turn())).contains(from),
-            _ => false
-        })
-    }
-
-    fn san(self, m: &Move) -> String {
-        fn suffix(pos: Situation, m: &Move) -> &'static str {
-            let after = pos.do_move(m);
-
-            if after.checkers().is_empty() {
-                ""
-            } else {
-                let mut legals = Vec::new();
-                after.legal_moves(&mut legals);
-                if legals.is_empty() { "#" } else { "+" }
-            }
-        }
-
-        match *m {
-            Move::Normal { role, from, capture, to, promotion } => {
-                let mut san = String::new();
-
-                if role != Role::Pawn {
-                    san.push(role.char().to_ascii_uppercase());
-
-                    // Disambiguate.
-                    let mut legals = Vec::new();
-                    self.san_candidates(&mut legals, role, to);
-
-                    let (rank, file) = legals.iter().fold((false, false), |(rank, file), c| match *c {
-                        Move::Normal { from: candidate, .. } =>
-                            if from == candidate {
-                                (rank, file)
-                            } else if from.rank() == candidate.rank() || from.file() != candidate.file() {
-                                (rank, true)
-                            } else {
-                                (true, file)
-                            },
-                        _ => (rank, file)
-                    });
-
-                    if file {
-                        san.push(from.file_char());
-                    }
-                    if rank {
-                        san.push(from.rank_char());
-                    }
-                }
-
-                if capture.is_some() {
-                    if role == Role::Pawn {
-                        san.push(from.file_char())
-                    }
-                    san.push('x');
-                }
-
-                san.push_str(&to.to_string());
-
-                promotion.map(|r| {
-                    san.push('=');
-                    san.push(r.char().to_ascii_uppercase());
-                });
-
-                san.push_str(suffix(self, m));
-
-                san
-            },
-            Move::EnPassant { from, to, .. } => format!("{}x{}{}", from.file_char(), to, suffix(self, m)),
-            Move::Castle { .. } => format!("{}{}", m, suffix(self, m)),
-            Move::Put { to, role } => format!("{}@{}{}", role.char().to_ascii_uppercase(), to, suffix(self, m)),
-            Move::Null => "--".to_owned()
-        }
-    } */
->>>>>>> 8556c673
 }
 
 #[derive(Clone)]
